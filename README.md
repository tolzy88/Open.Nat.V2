![Logo](https://github.com/lontivero/Open.Nat/raw/gh-pages/images/logos/128.jpg)

Open.NAT
======

Open.NAT is a lightweight and easy-to-use class library to allow port forwarding in NAT devices that support UPNP (Universal Plug & Play) and/or PMP (Port Mapping Protocol). 


Goals
-----
NATed computers cannot be reached from outside and this is particularly painful for peer-to-peer or friend-to-friend software.
The main goal is to simplify communication amoung computers behind NAT devices that support UPNP and/or PMP providing a clean 
and easy interface to get the external IP address and map ports and helping you to achieve peer-to-peer communication. 

+ Tested with .NET  _YES_
+ Tested with Mono  _YES_

How to use?
-----------
With nuget :
> **Install-Package Open.NAT** 

Go on the [nuget website](https://www.nuget.org/packages/OpenNAT/) for more information.

Example
--------

The simplest scenario:

```c#
NatUtility.DeviceFound += (sender, args) => {
  Console.WriteLine("It got it!!");
  var ip = await device.GetExternalIPAsync();
  Console.WriteLine("The external IP Address is: " + ip);
};

NatUtility.Initialize();
NatUtility.StartDiscovery();
```

The following piece of code shows a common scenario: It blocks the execution until it discovers a NAT-UPNP device or fails with Timeout after 10 seconds.


```c#
var searching = new ManualResetEvent(false);
var externalIP = IPAddress.None;
NatUtility.PortMapper = Upnp; // search only Upnp devices
NatUtility.DiscoveryTimeout = 10*1000; // ten seconds
NatUtility.DiscoveryTimedout += (sender, args) => searching.Set();
NatUtility.DeviceFound += (sender, args) => {
  Console.WriteLine("It got it!!");
  ip = await device.GetExternalIPAsync();
  searching.Set();
};

NatUtility.Initialize();
NatUtility.StartDiscovery();
searching.WaitOne();
```

For more info please check the [Wiki](https://github.com/lontivero/Open.Nat/wiki)

Documentation
-------------
+ Why Open.NAT? Here you have [ten reasons](https://github.com/lontivero/Open.Nat/wiki/Why-Open.NAT%3F) that make Open.NAT a good candidate for you projects
+ [Visit the Wiki page](https://github.com/lontivero/Open.Nat/wiki)

Development
-----------
Open.NAT is been developed by [Lucas Ontivero](http://geeks.ms/blogs/lontivero) ([@lontivero](http://twitter.com/lontivero)). 
You are welcome to contribute code. You can send code both as a patch or a GitHub pull request. 

Here you can see what are the next features to implement. [Take it a look!](https://trello.com/b/rkHdEm5H/open-nat)
Build Status
------------

[![Build status](https://ci.appveyor.com/api/projects/status/dadcbt26mrlri8cg)](https://ci.appveyor.com/project/lontivero/open-nat)

[![NuGet version](https://badge.fury.io/nu/open.nat.png)](http://badge.fury.io/nu/open.nat)

<<<<<<< HEAD
### Version 1.1.0
* Fix for SSDP Location header.
* After this version Open.NAT breaks backward compatibility.
=======
### Version 2.0.4
* Thus version breaks backward compatibility with v1.
* Changes the event-based nature of discovery to an asynchronous one.
* WANIPConnection v2 supported
* Notifies about lost devices, reconnects and reapplies lost mappings.
* Mappings can be renewed and/or closed on exit depending on how thery were configured.
* Tracing implemented with correlation numbers
* 
>>>>>>> 54bf695f

### Version 1.0.19
* Minor changes previous to v2.

### Version 1.0.18
* Discovery timeout raises an event.
* Permanent mappings are created when NAT only supports that kind of mappings.
* Protocol to use in discovery process can be specified.
* Automatic renew port mappings before expiration.
* Add operations timeout after 4 seconds.
* Add parameters validation in Mapping class.
* Fix UnhandledException event was never raised.

### Version 1.0.17
*  Discovery timeout added.
*  Auto release ports opened in the session.
*  Fix NextSearch to use UtcNow (also performance)
*  Fix LocalIP property after add a port.
*  Tracing improvements

### Version 1.0.16
*  Discovery performance and bandwidth improved
*  Tracing improved
*  Cleaner code
<|MERGE_RESOLUTION|>--- conflicted
+++ resolved
@@ -78,20 +78,17 @@
 
 [![NuGet version](https://badge.fury.io/nu/open.nat.png)](http://badge.fury.io/nu/open.nat)
 
-<<<<<<< HEAD
-### Version 1.1.0
-* Fix for SSDP Location header.
-* After this version Open.NAT breaks backward compatibility.
-=======
-### Version 2.0.4
+### Version 2.0.0
 * Thus version breaks backward compatibility with v1.
 * Changes the event-based nature of discovery to an asynchronous one.
 * WANIPConnection v2 supported
 * Notifies about lost devices, reconnects and reapplies lost mappings.
 * Mappings can be renewed and/or closed on exit depending on how thery were configured.
 * Tracing implemented with correlation numbers
-* 
->>>>>>> 54bf695f
+
+### Version 1.1.0
+* Fix for SSDP Location header.
+* After this version Open.NAT breaks backward compatibility.
 
 ### Version 1.0.19
 * Minor changes previous to v2.
