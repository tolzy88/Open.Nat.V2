--- conflicted
+++ resolved
@@ -65,8 +65,8 @@
 
 [![NuGet version](https://badge.fury.io/nu/open.nat.png)](http://badge.fury.io/nu/open.nat)
 
-<<<<<<< HEAD
 ### Version 2.0.11
+* Allows the creation of mappings with arbitrary Private IP address.
 * Fixes [defect #22](https://github.com/lontivero/Open.NAT/issues/22). 
 Routers failed with 404 when service control url had a question mark (?) - DD-WRT Linux base router (and others probably) fails with
 402-InvalidArgument when index is out of range. - Some routers retuns invalid mapping entries with empty internal client.
@@ -75,11 +75,8 @@
 GetSpecificMappingEntry fails with
 402-InvalidArgument in DD-WRT Linux base router when mapping is not found.
 
-=======
->>>>>>> 3c9d78c9
 ### Version 2.0.10
 Fixes [defect #20](https://github.com/lontivero/Open.NAT/issues/20). Absolute service control URL path and query miscalculated.   
-
 
 ### Version 2.0.9
 * Fixes [defect #16](https://github.com/lontivero/Open.NAT/issues/16)
