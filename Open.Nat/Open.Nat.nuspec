﻿<?xml version="1.0" encoding="utf-8"?>
<package xmlns="http://schemas.microsoft.com/packaging/2011/08/nuspec.xsd">
  <metadata>
    <id>Open.NAT</id>
    <version>$version$</version>
    <title>Open.NAT</title>
    <authors>Alan McGovern, Ben Motmans, Lucas Ontivero</authors>
    <licenseUrl>http://opensource.org/licenses/MIT</licenseUrl>
    <projectUrl>https://github.com/lontivero/Open.NAT</projectUrl>
    <iconUrl>http://github.com/lontivero/Open.Nat/raw/gh-pages/images/logos/64.jpg</iconUrl>
    <requireLicenseAcceptance>false</requireLicenseAcceptance>
    <description>
      Open.NAT is a lightweight and easy-to-use class library to allow port forwarding in NAT devices (Network Address Translator) that support Universal Plug and Play (UPNP) and/or Port Mapping Protocol (PMP).
    </description>
    <summary>Library to allow port forwarding in NAT devices that support UPNP and/or PMP.</summary>
    <language>en-US</language>
    <copyright>Please see LICENSE for more details.</copyright>
    <tags>NAT TRAVERSAL UPNP PMP PORT FORWARD .NET MONO</tags>
    <releaseNotes>
<<<<<<< HEAD

      **Version 2.0.11
      Fixes [defect #22](https://github.com/lontivero/Open.NAT/issues/22). 
        - Routers failed with 404 when service control url had a question mark (?) 
        - DD-WRT Linux base router (and others probably) fails with 402-InvalidArgument when index is out of range. 
        - Some routers retuns invalid mapping entries with empty internal client.

      Fixes [defect #24](https://github.com/lontivero/Open.NAT/issues/24).
		GetSpecificMappingEntry fails with 402-InvalidArgument in DD-WRT Linux base router when mapping is not found.

=======
      **Version 2.0.11**
      Allows the creation of mappings with arbitrary Private IP address.
      
>>>>>>> 3c9d78c9
      **Version 2.0.10**
      Fixes defect #20. Absolute service control URL path and query miscalculated.   
      
      **Version 2.0.9**
      Fixes defects #16. Parameterless DiscoverDeviceAsync method throws exception

      **Version 2.0.8**
      Fixes several defects. #10, #11, #12, #13 and #14

      **2.0.0**
      Thus version breaks backward compatibility with v1.
      Changes the event-based discovery process' nature to an asynchronous one.

      **1.1.0**
      Fix for SSDP Location header.
      After this version Open.NAT breaks backward compatibility.

      **1.0.19**
      Minor changes previous to v2.

      **1.0.18**
      Discovery timeout raises an event.
      Permanent mappings are created when NAT only supports that kind of mappings.
      Protocol to use in discovery process can be specified.
      Automatic renew port mappings before expiration.
      Add operations timeout after 4 seconds.
      Add parameters validation in Mapping class.
      Fix UnhandledException event was never raised.

      **1.0.17**
      Discovery timeout added.
      Auto release ports opened in the session.
      Fix NextSearch to use UtcNow (also performance)
      Fix LocalIP property after add a port.
      Tracing improvements
    </releaseNotes>
  </metadata>
</package><|MERGE_RESOLUTION|>--- conflicted
+++ resolved
@@ -17,22 +17,16 @@
     <copyright>Please see LICENSE for more details.</copyright>
     <tags>NAT TRAVERSAL UPNP PMP PORT FORWARD .NET MONO</tags>
     <releaseNotes>
-<<<<<<< HEAD
-
       **Version 2.0.11
+      Allows the creation of mappings with arbitrary Private IP address.
       Fixes [defect #22](https://github.com/lontivero/Open.NAT/issues/22). 
         - Routers failed with 404 when service control url had a question mark (?) 
         - DD-WRT Linux base router (and others probably) fails with 402-InvalidArgument when index is out of range. 
         - Some routers retuns invalid mapping entries with empty internal client.
 
       Fixes [defect #24](https://github.com/lontivero/Open.NAT/issues/24).
-		GetSpecificMappingEntry fails with 402-InvalidArgument in DD-WRT Linux base router when mapping is not found.
+      GetSpecificMappingEntry fails with 402-InvalidArgument in DD-WRT Linux base router when mapping is not found.
 
-=======
-      **Version 2.0.11**
-      Allows the creation of mappings with arbitrary Private IP address.
-      
->>>>>>> 3c9d78c9
       **Version 2.0.10**
       Fixes defect #20. Absolute service control URL path and query miscalculated.   
       
