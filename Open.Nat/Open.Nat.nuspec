﻿<?xml version="1.0" encoding="utf-8"?>
<package xmlns="http://schemas.microsoft.com/packaging/2011/08/nuspec.xsd">
  <metadata>
    <id>Open.NAT</id>
    <version>$version$</version>
    <title>Open.NAT</title>
    <authors>Alan McGovern, Ben Motmans, Lucas Ontivero</authors>
    <licenseUrl>http://opensource.org/licenses/MIT</licenseUrl>
    <projectUrl>https://github.com/lontivero/Open.NAT</projectUrl>
    <iconUrl>http://github.com/lontivero/Open.Nat/raw/gh-pages/images/logos/64.jpg</iconUrl>
    <requireLicenseAcceptance>false</requireLicenseAcceptance>
    <description>
      Open.NAT is a lightweight and easy-to-use class library to allow port forwarding in NAT devices (Network Address Translator) that support Universal Plug and Play (UPNP) and/or Port Mapping Protocol (PMP).
    </description>
    <summary>Library to allow port forwarding in NAT devices that support UPNP and/or PMP.</summary>
    <language>en-US</language>
    <copyright>Please see LICENSE for more details.</copyright>
    <tags>NAT TRANSVERSAL UPNP PMP PORT FORWARD</tags>
    <releaseNotes>
<<<<<<< HEAD
      **1.1.0**
      Fix for SSDP Location header.
      After this version Open.NAT breaks backward compatibility.
=======
      **2.0.0**
      Thus version breaks backward compatibility with v1.
      Changes the event-based discovery process' nature to an asynchronous one.
>>>>>>> 54bf695f

      **1.0.19**
      Minor changes previous to v2.

      **1.0.18**
      Discovery timeout raises an event.
      Permanent mappings are created when NAT only supports that kind of mappings.
      Protocol to use in discovery process can be specified.
      Automatic renew port mappings before expiration.
      Add operations timeout after 4 seconds.
      Add parameters validation in Mapping class.
      Fix UnhandledException event was never raised.

      **1.0.17**
      Discovery timeout added.
      Auto release ports opened in the session.
      Fix NextSearch to use UtcNow (also performance)
      Fix LocalIP property after add a port.
      Tracing improvements
    </releaseNotes>
  </metadata>
</package><|MERGE_RESOLUTION|>--- conflicted
+++ resolved
@@ -17,15 +17,13 @@
     <copyright>Please see LICENSE for more details.</copyright>
     <tags>NAT TRANSVERSAL UPNP PMP PORT FORWARD</tags>
     <releaseNotes>
-<<<<<<< HEAD
+      **2.0.0**
+      Thus version breaks backward compatibility with v1.
+      Changes the event-based discovery process' nature to an asynchronous one.
+
       **1.1.0**
       Fix for SSDP Location header.
       After this version Open.NAT breaks backward compatibility.
-=======
-      **2.0.0**
-      Thus version breaks backward compatibility with v1.
-      Changes the event-based discovery process' nature to an asynchronous one.
->>>>>>> 54bf695f
 
       **1.0.19**
       Minor changes previous to v2.
